// Copyright 2018 Google Inc. All Rights Reserved.
//
// Licensed under the Apache License, Version 2.0 (the "License");
// you may not use this file except in compliance with the License.
// You may obtain a copy of the License at
//
//   http://www.apache.org/licenses/LICENSE-2.0
//
// Unless required by applicable law or agreed to in writing, software
// distributed under the License is distributed on an "AS IS" BASIS,
// WITHOUT WARRANTIES OR CONDITIONS OF ANY KIND, either express or implied.
// See the License for the specific language governing permissions and
// limitations under the License.

syntax = "proto2";

package soong_build_metrics;
option go_package = "android/soong/ui/metrics/metrics_proto";

message MetricsBase {
  // Timestamp generated when the build starts.
  optional int64 build_date_timestamp = 1;

  // It is usually used to specify the branch name [and release candidate].
  optional string build_id  = 2;

  // The platform version codename, eg. P, Q, REL.
  optional string platform_version_codename = 3;

  // The target product information, eg. aosp_arm.
  optional string target_product = 4;

  enum BuildVariant {
    USER = 0;
    USERDEBUG = 1;
    ENG = 2;
  }
  // The target build variant information, eg. eng.
  optional BuildVariant target_build_variant = 5 [default = ENG];

  enum Arch {
    UNKNOWN = 0;
    ARM = 1;
    ARM64 = 2;
    X86 = 3;
    X86_64 = 4;
  }
  // The target arch information, eg. arm.
  optional Arch target_arch = 6 [default = UNKNOWN];

  // The target arch variant information, eg. armv7-a-neon.
  optional string target_arch_variant = 7;

  // The target cpu variant information, eg. generic.
  optional string target_cpu_variant = 8;

  // The host arch information, eg. x86_64.
  optional Arch host_arch = 9 [default = UNKNOWN];

  // The host 2nd arch information, eg. x86.
  optional Arch host_2nd_arch = 10 [default = UNKNOWN];

  // The host os information, eg. linux.
  optional string host_os = 11;

  // The host os extra information, eg. Linux-4.17.0-3rodete2-amd64-x86_64-Debian-GNU.
  optional string host_os_extra = 12;

  // The host cross os information, eg. windows.
  optional string host_cross_os = 13;

  // The host cross arch information, eg. x86.
  optional string host_cross_arch = 14;

  // The host cross 2nd arch information, eg. x86_64.
  optional string host_cross_2nd_arch = 15;

  // The directory for generated built artifacts installation, eg. out.
  optional string out_dir = 16;

  // The metrics for calling various tools (microfactory) before Soong_UI starts.
  repeated PerfInfo setup_tools = 17;

  // The metrics for calling Kati by multiple times.
  repeated PerfInfo kati_runs = 18;

  // The metrics for calling Soong.
  repeated PerfInfo soong_runs = 19;

  // The metrics for calling Ninja.
  repeated PerfInfo ninja_runs = 20;

  // The metrics for the whole build
  optional PerfInfo total = 21;

  // Deprecated because instead of embedding in a MetricsBase, we keep
  // SoongBuildMetrics in its own file
  optional SoongBuildMetrics soong_build_metrics = 22 [deprecated=true];

  optional BuildConfig build_config = 23;

  // The hostname of the machine.
  optional string hostname = 24;

  // The system resource information such as total physical memory.
  optional SystemResourceInfo system_resource_info = 25;

  // The build command that the user entered to the build system.
  optional string build_command = 26;

  // The metrics for calling Bazel.
  repeated PerfInfo bazel_runs = 27;

  // The metrics of the experiment config fetcher
  optional ExpConfigFetcher exp_config_fetcher = 28;

  // Whether the build exited with a panic or non-zero exit code, includes both
  // non-zero exits of recorded phases and non-recorded phases of the build.
  optional bool non_zero_exit = 29;

  // The error message due to a non-zero exit _only_ if it did not occur in a
  // recorded phase of the build.
  optional string error_message = 30;

  // The Git Manifest for the user's branch.
  optional string manifest_url = 31;

  // The branch on which the build occurred.
  // Example: refs/heads/master
  optional string branch = 32;

  // The metric of critical path in build
  optional CriticalPathInfo critical_path_info = 33;
}

message BuildConfig {
  enum NinjaWeightListSource {
    NOT_USED = 0;
    NINJA_LOG = 1;
    EVENLY_DISTRIBUTED = 2;
    EXTERNAL_FILE = 3;
<<<<<<< HEAD
=======
    HINT_FROM_SOONG = 4;
>>>>>>> 56df0913
  }

  optional bool use_goma = 1;

  optional bool use_rbe = 2;

  optional bool force_use_goma = 3;

  // Whether the Bazel is acting as the Ninja executor for this build.
  optional bool bazel_as_ninja = 4;

  // Whether build is occurring in a mixed build mode, where Bazel maintains the
  // definition and build of some modules in cooperation with Soong.
  optional bool bazel_mixed_build = 5;

  // These are the targets soong passes to ninja, these targets include special
  // targets such as droid as well as the regular build targets.
  repeated string targets = 6;

  // Whether the user explicitly disabled bazel mixed builds for this build.
  optional bool force_disable_bazel_mixed_build = 7;

  // NOT_USED - ninja doesn't use weight list.
  // NINJA_LOG - ninja uses weight list based on previous builds by ninja log
  // EVENLY_DISTRIBUTED - ninja thinks every task has the same weight.
  // EXTERNAL_FILE - ninja uses an external custom weight list
<<<<<<< HEAD
=======
  // HINT_FROM_SOONG - ninja uses a prioritized module list from Soong
>>>>>>> 56df0913
  optional NinjaWeightListSource ninja_weight_list_source = 8 [default = NOT_USED];
}

message SystemResourceInfo {
  // The total physical memory in bytes.
  optional uint64 total_physical_memory = 1;

  // The total of available cores for building
  optional int32 available_cpus = 2;
}

message PerfInfo {
  // The description for the phase/action/part while the tool running.
  optional string description = 1;

  // The name for the running phase/action/part.
  optional string name = 2;

  // The absolute start time.
  // The number of nanoseconds elapsed since January 1, 1970 UTC.
  optional uint64 start_time = 3;

  // The real running time.
  // The number of nanoseconds elapsed since start_time.
  optional uint64 real_time = 4;

  // The number of MB for memory use (deprecated as it is too generic).
  optional uint64 memory_use = 5 [deprecated=true];

  // The resource information of each executed process.
  repeated ProcessResourceInfo processes_resource_info = 6;

  // Whether the phase of tool running exited with a panic or non-zero exit
  // code.
  optional bool non_zero_exit = 7;

  // The error message, if any, due to a non-zero exit.
  optional string error_message = 8;
}

message ProcessResourceInfo {
  // The name of the process for identification.
  optional string name = 1;

  // The amount of time spent executing in user space in microseconds.
  optional uint64 user_time_micros = 2;

  // The amount of time spent executing in kernel mode in microseconds.
  optional uint64 system_time_micros = 3;

  // The maximum resident set size memory used in kilobytes.
  optional uint64 max_rss_kb = 4;

  // The number of minor page faults serviced without any I/O activity.
  optional uint64 minor_page_faults = 5;

  // The number of major page faults serviced that required I/O activity.
  optional uint64 major_page_faults = 6;

  // Total IO input in kilobytes.
  optional uint64 io_input_kb= 7;

  // Total IO output in kilobytes.
  optional uint64 io_output_kb = 8;

  // The number of voluntary context switches
  optional uint64 voluntary_context_switches = 9;

  // The number of involuntary context switches
  optional uint64 involuntary_context_switches = 10;
}

message ModuleTypeInfo {
  enum BuildSystem {
    UNKNOWN = 0;
    SOONG = 1;
    MAKE = 2;
  }
  // The build system, e.g. Soong or Make.
  optional BuildSystem build_system = 1 [default = UNKNOWN];

  // The module type, e.g. java_library, cc_binary, and etc.
  optional string module_type = 2;

  // The number of logical modules.
  optional uint32 num_of_modules = 3;
}

message CriticalUserJourneyMetrics {
  // The name of a critical user journey test.
  optional string name = 1;

  // The metrics produced when running the critical user journey test.
  optional MetricsBase metrics = 2;
}

message CriticalUserJourneysMetrics {
  // A set of metrics from a run of the critical user journey tests.
  repeated CriticalUserJourneyMetrics cujs = 1;
}

message SoongBuildMetrics {
  // The number of modules handled by soong_build.
  optional uint32 modules = 1;

  // The total number of variants handled by soong_build.
  optional uint32 variants = 2;

  // The total number of allocations in soong_build.
  optional uint64 total_alloc_count = 3;

  // The total size of allocations in soong_build in bytes.
  optional uint64 total_alloc_size = 4;

  // The approximate maximum size of the heap in soong_build in bytes.
  optional uint64 max_heap_size = 5;

  // Runtime metrics for soong_build execution.
  repeated PerfInfo events = 6;

  // Mixed Builds information
  optional MixedBuildsInfo mixed_builds_info = 7;
}

message ExpConfigFetcher {
  enum ConfigStatus {
    NO_CONFIG = 0;
    CONFIG = 1;
    ERROR = 2;
    MISSING_GCERT = 3;
  }
  // The result of the call to expconfigfetcher
  // NO_CONFIG - Not part of experiment
  // CONFIG - Part of experiment, config copied successfully
  // ERROR - expconfigfetcher failed
  optional ConfigStatus status = 1;

  // The output config filename
  optional string filename = 2;

  // Time, in microseconds, taken by the expconfigfetcher
  optional uint64 micros = 3;
}

message MixedBuildsInfo{
  // Modules may be listed below as both enabled for Mixed Builds
  // and disabled for Mixed Builds. This implies that some variants
  // of the module are handled by Bazel in a Mixed Build, and other
  // variants of the same module are handled by Soong.

  // Modules that are enabled for Mixed Builds.
  repeated string mixed_build_enabled_modules = 1;

  // Modules that are not currently eligible to be handled
  // by Bazel in a Mixed Build.
  // Note that not all modules exempt from Bazel handling are
  // listed. This list includes only modules which are of a
  // Mixed-Build supported module type but are nevertheless not
  // handled by Bazel. This may occur due to being present in
  // the mixed build denylist, or as part of an unsupported
  // mixed build variant type such as Windows.

  // Modules that are not enabled for MixedBuilds
  repeated string mixed_build_disabled_modules = 2;
}

// CriticalPathInfo contains critical path nodes's information.
// A critical path is a path determining the minimum time needed for the whole build given perfect parallelism.
message CriticalPathInfo {
  // Real time which the build system spent in microseconds
  optional uint64 elapsed_time_micros = 1;
  // The sum of execution time of the longest path from leave to the root in microseconds
  optional uint64 critical_path_time_micros = 2;
  // Detailed job information in a critical path.
  repeated JobInfo critical_path = 4;
  // Detailed job information for long running jobs (>30 seconds). These may or may not also be on a critical path.
  repeated JobInfo long_running_jobs = 5;
}

message JobInfo {
  // Real time which a job spent in microseconds
  optional uint64 elapsed_time_micros = 1;
  // Description of a job
  optional string job_description = 2;
}<|MERGE_RESOLUTION|>--- conflicted
+++ resolved
@@ -139,10 +139,7 @@
     NINJA_LOG = 1;
     EVENLY_DISTRIBUTED = 2;
     EXTERNAL_FILE = 3;
-<<<<<<< HEAD
-=======
     HINT_FROM_SOONG = 4;
->>>>>>> 56df0913
   }
 
   optional bool use_goma = 1;
@@ -169,10 +166,7 @@
   // NINJA_LOG - ninja uses weight list based on previous builds by ninja log
   // EVENLY_DISTRIBUTED - ninja thinks every task has the same weight.
   // EXTERNAL_FILE - ninja uses an external custom weight list
-<<<<<<< HEAD
-=======
   // HINT_FROM_SOONG - ninja uses a prioritized module list from Soong
->>>>>>> 56df0913
   optional NinjaWeightListSource ninja_weight_list_source = 8 [default = NOT_USED];
 }
 
