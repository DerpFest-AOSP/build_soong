// Copyright 2019 The Android Open Source Project
//
// Licensed under the Apache License, Version 2.0 (the "License");
// you may not use this file except in compliance with the License.
// You may obtain a copy of the License at
//
//     http://www.apache.org/licenses/LICENSE-2.0
//
// Unless required by applicable law or agreed to in writing, software
// distributed under the License is distributed on an "AS IS" BASIS,
// WITHOUT WARRANTIES OR CONDITIONS OF ANY KIND, either express or implied.
// See the License for the specific language governing permissions and
// limitations under the License.

package rust

import (
	"os"
	"runtime"
	"strings"
	"testing"

	"github.com/google/blueprint/proptools"

	"android/soong/android"
	"android/soong/genrule"
)

func TestMain(m *testing.M) {
	os.Exit(m.Run())
}

var prepareForRustTest = android.GroupFixturePreparers(
	android.PrepareForTestWithArchMutator,
	android.PrepareForTestWithDefaults,
	android.PrepareForTestWithPrebuilts,

	genrule.PrepareForTestWithGenRuleBuildComponents,

	PrepareForTestWithRustIncludeVndk,
	android.FixtureModifyProductVariables(func(variables android.FixtureProductVariables) {
		variables.DeviceVndkVersion = StringPtr("current")
		variables.ProductVndkVersion = StringPtr("current")
		variables.Platform_vndk_version = StringPtr("29")
	}),
)

var rustMockedFiles = android.MockFS{
	"foo.rs":                       nil,
	"foo.c":                        nil,
	"src/bar.rs":                   nil,
	"src/any.h":                    nil,
	"c_includes/c_header.h":        nil,
	"rust_includes/rust_headers.h": nil,
	"proto.proto":                  nil,
	"proto/buf.proto":              nil,
	"buf.proto":                    nil,
	"foo.proto":                    nil,
	"liby.so":                      nil,
	"libz.so":                      nil,
	"data.txt":                     nil,
	"liblog.map.txt":               nil,
}

// testRust returns a TestContext in which a basic environment has been setup.
// This environment contains a few mocked files. See rustMockedFiles for the list of these files.
func testRust(t *testing.T, bp string) *android.TestContext {
	skipTestIfOsNotSupported(t)
	result := android.GroupFixturePreparers(
		prepareForRustTest,
		rustMockedFiles.AddToFixture(),
	).
		RunTestWithBp(t, bp)
	return result.TestContext
}

func testRustVndk(t *testing.T, bp string) *android.TestContext {
	return testRustVndkFs(t, bp, rustMockedFiles)
}

const (
	sharedVendorVariant = "android_vendor.29_arm64_armv8-a_shared"
	rlibVendorVariant   = "android_vendor.29_arm64_armv8-a_rlib_rlib-std"
)

func testRustVndkFs(t *testing.T, bp string, fs android.MockFS) *android.TestContext {
	return testRustVndkFsVersions(t, bp, fs, "current", "current", "29")
}

func testRustVndkFsVersions(t *testing.T, bp string, fs android.MockFS, device_version, product_version, vndk_version string) *android.TestContext {
	skipTestIfOsNotSupported(t)
	result := android.GroupFixturePreparers(
		prepareForRustTest,
		fs.AddToFixture(),
		android.FixtureModifyProductVariables(
			func(variables android.FixtureProductVariables) {
				variables.DeviceVndkVersion = StringPtr(device_version)
				variables.ProductVndkVersion = StringPtr(product_version)
				variables.Platform_vndk_version = StringPtr(vndk_version)
			},
		),
	).RunTestWithBp(t, bp)
	return result.TestContext

}

// testRustCov returns a TestContext in which a basic environment has been
// setup. This environment explicitly enables coverage.
func testRustCov(t *testing.T, bp string) *android.TestContext {
	skipTestIfOsNotSupported(t)
	result := android.GroupFixturePreparers(
		prepareForRustTest,
		rustMockedFiles.AddToFixture(),
		android.FixtureModifyProductVariables(
			func(variables android.FixtureProductVariables) {
				variables.ClangCoverage = proptools.BoolPtr(true)
				variables.Native_coverage = proptools.BoolPtr(true)
				variables.NativeCoveragePaths = []string{"*"}
			},
		),
	).RunTestWithBp(t, bp)
	return result.TestContext
}

// testRustError ensures that at least one error was raised and its value
// matches the pattern provided. The error can be either in the parsing of the
// Blueprint or when generating the build actions.
func testRustError(t *testing.T, pattern string, bp string) {
	skipTestIfOsNotSupported(t)
	android.GroupFixturePreparers(
		prepareForRustTest,
		rustMockedFiles.AddToFixture(),
	).
		ExtendWithErrorHandler(android.FixtureExpectsAtLeastOneErrorMatchingPattern(pattern)).
		RunTestWithBp(t, bp)
}

// testRustVndkError is similar to testRustError, but can be used to test VNDK-related errors.
func testRustVndkError(t *testing.T, pattern string, bp string) {
	testRustVndkFsError(t, pattern, bp, rustMockedFiles)
}

func testRustVndkFsError(t *testing.T, pattern string, bp string, fs android.MockFS) {
	skipTestIfOsNotSupported(t)
	android.GroupFixturePreparers(
		prepareForRustTest,
		fs.AddToFixture(),
		android.FixtureModifyProductVariables(
			func(variables android.FixtureProductVariables) {
				variables.DeviceVndkVersion = StringPtr("current")
				variables.ProductVndkVersion = StringPtr("current")
				variables.Platform_vndk_version = StringPtr("VER")
			},
		),
	).
		ExtendWithErrorHandler(android.FixtureExpectsAtLeastOneErrorMatchingPattern(pattern)).
		RunTestWithBp(t, bp)
}

// testRustCtx is used to build a particular test environment. Unless your
// tests requires a specific setup, prefer the wrapping functions: testRust,
// testRustCov or testRustError.
type testRustCtx struct {
	bp     string
	fs     map[string][]byte
	env    map[string]string
	config *android.Config
}

func skipTestIfOsNotSupported(t *testing.T) {
	// TODO (b/140435149)
	if runtime.GOOS != "linux" {
		t.Skip("Rust Soong tests can only be run on Linux hosts currently")
	}
}

// Test that we can extract the link path from a lib path.
func TestLinkPathFromFilePath(t *testing.T) {
	barPath := android.PathForTesting("out/soong/.intermediates/external/libbar/libbar/linux_glibc_x86_64_shared/libbar.so")
	libName := linkPathFromFilePath(barPath)
	expectedResult := "out/soong/.intermediates/external/libbar/libbar/linux_glibc_x86_64_shared/"

	if libName != expectedResult {
		t.Errorf("libNameFromFilePath returned the wrong name; expected '%#v', got '%#v'", expectedResult, libName)
	}
}

// Test to make sure dependencies are being picked up correctly.
func TestDepsTracking(t *testing.T) {
	ctx := testRust(t, `
		rust_ffi_host_static {
			name: "libstatic",
			srcs: ["foo.rs"],
			crate_name: "static",
		}
		rust_ffi_host_static {
			name: "libwholestatic",
			srcs: ["foo.rs"],
			crate_name: "wholestatic",
		}
		rust_ffi_host_shared {
			name: "libshared",
			srcs: ["foo.rs"],
			crate_name: "shared",
		}
		rust_library_host_dylib {
			name: "libdylib",
			srcs: ["foo.rs"],
			crate_name: "dylib",
		}
		rust_library_host_rlib {
			name: "librlib",
			srcs: ["foo.rs"],
			crate_name: "rlib",
			static_libs: ["libstatic"],
			whole_static_libs: ["libwholestatic"],
		}
		rust_proc_macro {
			name: "libpm",
			srcs: ["foo.rs"],
			crate_name: "pm",
		}
		rust_binary_host {
			name: "fizz-buzz",
			dylibs: ["libdylib"],
			rlibs: ["librlib"],
			proc_macros: ["libpm"],
			static_libs: ["libstatic"],
			shared_libs: ["libshared"],
			srcs: ["foo.rs"],
		}
	`)
	module := ctx.ModuleForTests("fizz-buzz", "linux_glibc_x86_64").Module().(*Module)
	rustc := ctx.ModuleForTests("librlib", "linux_glibc_x86_64_rlib_rlib-std").Rule("rustc")

	// Since dependencies are added to AndroidMk* properties, we can check these to see if they've been picked up.
	if !android.InList("libdylib", module.Properties.AndroidMkDylibs) {
		t.Errorf("Dylib dependency not detected (dependency missing from AndroidMkDylibs)")
	}

	if !android.InList("librlib.rlib-std", module.Properties.AndroidMkRlibs) {
		t.Errorf("Rlib dependency not detected (dependency missing from AndroidMkRlibs)")
	}

	if !android.InList("libpm", module.Properties.AndroidMkProcMacroLibs) {
		t.Errorf("Proc_macro dependency not detected (dependency missing from AndroidMkProcMacroLibs)")
	}

	if !android.InList("libshared", module.Properties.AndroidMkSharedLibs) {
		t.Errorf("Shared library dependency not detected (dependency missing from AndroidMkSharedLibs)")
	}

	if !android.InList("libstatic", module.Properties.AndroidMkStaticLibs) {
		t.Errorf("Static library dependency not detected (dependency missing from AndroidMkStaticLibs)")
	}

	if !strings.Contains(rustc.Args["rustcFlags"], "-lstatic=wholestatic") {
		t.Errorf("-lstatic flag not being passed to rustc for static library %#v", rustc.Args["rustcFlags"])
	}

}

func TestSourceProviderDeps(t *testing.T) {
	ctx := testRust(t, `
		rust_binary {
			name: "fizz-buzz-dep",
			srcs: [
				"foo.rs",
				":my_generator",
				":libbindings",
			],
			rlibs: ["libbindings"],
		}
		rust_proc_macro {
			name: "libprocmacro",
			srcs: [
				"foo.rs",
				":my_generator",
				":libbindings",
			],
			rlibs: ["libbindings"],
			crate_name: "procmacro",
		}
		rust_library {
			name: "libfoo",
			srcs: [
				"foo.rs",
				":my_generator",
				":libbindings",
			],
			rlibs: ["libbindings"],
			crate_name: "foo",
		}
		genrule {
			name: "my_generator",
			tools: ["any_rust_binary"],
			cmd: "$(location) -o $(out) $(in)",
			srcs: ["src/any.h"],
			out: ["src/any.rs"],
		}
		rust_binary_host {
			name: "any_rust_binary",
			srcs: [
				"foo.rs",
			],
		}
		rust_bindgen {
			name: "libbindings",
			crate_name: "bindings",
			source_stem: "bindings",
			host_supported: true,
			wrapper_src: "src/any.h",
        }
	`)

	libfoo := ctx.ModuleForTests("libfoo", "android_arm64_armv8-a_rlib_dylib-std").Rule("rustc")
	if !android.SuffixInList(libfoo.Implicits.Strings(), "/out/bindings.rs") {
		t.Errorf("rust_bindgen generated source not included as implicit input for libfoo; Implicits %#v", libfoo.Implicits.Strings())
	}
	if !android.SuffixInList(libfoo.Implicits.Strings(), "/out/any.rs") {
		t.Errorf("genrule generated source not included as implicit input for libfoo; Implicits %#v", libfoo.Implicits.Strings())
	}

	fizzBuzz := ctx.ModuleForTests("fizz-buzz-dep", "android_arm64_armv8-a").Rule("rustc")
	if !android.SuffixInList(fizzBuzz.Implicits.Strings(), "/out/bindings.rs") {
		t.Errorf("rust_bindgen generated source not included as implicit input for fizz-buzz-dep; Implicits %#v", libfoo.Implicits.Strings())
	}
	if !android.SuffixInList(fizzBuzz.Implicits.Strings(), "/out/any.rs") {
		t.Errorf("genrule generated source not included as implicit input for fizz-buzz-dep; Implicits %#v", libfoo.Implicits.Strings())
	}

	libprocmacro := ctx.ModuleForTests("libprocmacro", "linux_glibc_x86_64").Rule("rustc")
	if !android.SuffixInList(libprocmacro.Implicits.Strings(), "/out/bindings.rs") {
		t.Errorf("rust_bindgen generated source not included as implicit input for libprocmacro; Implicits %#v", libfoo.Implicits.Strings())
	}
	if !android.SuffixInList(libprocmacro.Implicits.Strings(), "/out/any.rs") {
		t.Errorf("genrule generated source not included as implicit input for libprocmacro; Implicits %#v", libfoo.Implicits.Strings())
	}

	// Check that our bindings are picked up as crate dependencies as well
	libfooMod := ctx.ModuleForTests("libfoo", "android_arm64_armv8-a_dylib").Module().(*Module)
	if !android.InList("libbindings.dylib-std", libfooMod.Properties.AndroidMkRlibs) {
		t.Errorf("bindgen dependency not detected as a rlib dependency (dependency missing from AndroidMkRlibs)")
	}
	fizzBuzzMod := ctx.ModuleForTests("fizz-buzz-dep", "android_arm64_armv8-a").Module().(*Module)
	if !android.InList("libbindings.dylib-std", fizzBuzzMod.Properties.AndroidMkRlibs) {
		t.Errorf("bindgen dependency not detected as a rlib dependency (dependency missing from AndroidMkRlibs)")
	}
	libprocmacroMod := ctx.ModuleForTests("libprocmacro", "linux_glibc_x86_64").Module().(*Module)
	if !android.InList("libbindings.rlib-std", libprocmacroMod.Properties.AndroidMkRlibs) {
		t.Errorf("bindgen dependency not detected as a rlib dependency (dependency missing from AndroidMkRlibs)")
	}

}

func TestSourceProviderTargetMismatch(t *testing.T) {
	// This might error while building the dependency tree or when calling depsToPaths() depending on the lunched
	// target, which results in two different errors. So don't check the error, just confirm there is one.
	testRustError(t, ".*", `
		rust_proc_macro {
			name: "libprocmacro",
			srcs: [
				"foo.rs",
				":libbindings",
			],
			crate_name: "procmacro",
		}
		rust_bindgen {
			name: "libbindings",
			crate_name: "bindings",
			source_stem: "bindings",
			wrapper_src: "src/any.h",
		}
	`)
}

// Test to make sure proc_macros use host variants when building device modules.
func TestProcMacroDeviceDeps(t *testing.T) {
	ctx := testRust(t, `
		rust_library_host_rlib {
			name: "libbar",
			srcs: ["foo.rs"],
			crate_name: "bar",
		}
		rust_proc_macro {
			name: "libpm",
			rlibs: ["libbar"],
			srcs: ["foo.rs"],
			crate_name: "pm",
		}
		rust_binary {
			name: "fizz-buzz",
			proc_macros: ["libpm"],
			srcs: ["foo.rs"],
		}
	`)
	rustc := ctx.ModuleForTests("libpm", "linux_glibc_x86_64").Rule("rustc")

	if !strings.Contains(rustc.Args["libFlags"], "libbar/linux_glibc_x86_64") {
		t.Errorf("Proc_macro is not using host variant of dependent modules.")
	}
}

// Test that no_stdlibs suppresses dependencies on rust standard libraries
func TestNoStdlibs(t *testing.T) {
	ctx := testRust(t, `
		rust_binary {
			name: "fizz-buzz",
			srcs: ["foo.rs"],
			no_stdlibs: true,
		}`)
	module := ctx.ModuleForTests("fizz-buzz", "android_arm64_armv8-a").Module().(*Module)

	if android.InList("libstd", module.Properties.AndroidMkDylibs) {
		t.Errorf("no_stdlibs did not suppress dependency on libstd")
	}
}

// Test that libraries provide both 32-bit and 64-bit variants.
func TestMultilib(t *testing.T) {
	ctx := testRust(t, `
		rust_library_rlib {
			name: "libfoo",
			srcs: ["foo.rs"],
			crate_name: "foo",
		}`)

	_ = ctx.ModuleForTests("libfoo", "android_arm64_armv8-a_rlib_dylib-std")
	_ = ctx.ModuleForTests("libfoo", "android_arm_armv7-a-neon_rlib_dylib-std")
}

// Test that library size measurements are generated.
func TestLibrarySizes(t *testing.T) {
	ctx := testRust(t, `
		rust_library_dylib {
			name: "libwaldo",
			srcs: ["foo.rs"],
			crate_name: "waldo",
		}`)

	m := ctx.SingletonForTests("file_metrics")
	m.Output("unstripped/libwaldo.dylib.so.bloaty.csv")
	m.Output("libwaldo.dylib.so.bloaty.csv")
<<<<<<< HEAD
=======
	m.Output("stripped/libwaldo.dylib.so.bloaty.csv")
}

func assertString(t *testing.T, got, expected string) {
	t.Helper()
	if got != expected {
		t.Errorf("expected %q got %q", expected, got)
	}
>>>>>>> 62cd0388
}<|MERGE_RESOLUTION|>--- conflicted
+++ resolved
@@ -441,9 +441,6 @@
 	m := ctx.SingletonForTests("file_metrics")
 	m.Output("unstripped/libwaldo.dylib.so.bloaty.csv")
 	m.Output("libwaldo.dylib.so.bloaty.csv")
-<<<<<<< HEAD
-=======
-	m.Output("stripped/libwaldo.dylib.so.bloaty.csv")
 }
 
 func assertString(t *testing.T, got, expected string) {
@@ -451,5 +448,4 @@
 	if got != expected {
 		t.Errorf("expected %q got %q", expected, got)
 	}
->>>>>>> 62cd0388
 }