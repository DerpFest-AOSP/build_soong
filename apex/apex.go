--- conflicted
+++ resolved
@@ -2116,15 +2116,11 @@
 			}
 		case prebuiltTag:
 			if prebuilt, ok := child.(prebuilt_etc.PrebuiltEtcModule); ok {
-<<<<<<< HEAD
 				filesToCopy, _ := prebuilt.OutputFiles("")
 				for _, etcFile := range filesToCopy {
 					vctx.filesInfo = append(vctx.filesInfo, apexFileForPrebuiltEtc(ctx, prebuilt, etcFile))
 				}
-=======
-				vctx.filesInfo = append(vctx.filesInfo, apexFileForPrebuiltEtc(ctx, prebuilt, depName))
 				addAconfigFiles(vctx, ctx, child)
->>>>>>> 8bf89894
 			} else {
 				ctx.PropertyErrorf("prebuilts", "%q is not a prebuilt_etc module", depName)
 			}
